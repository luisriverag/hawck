--- conflicted
+++ resolved
@@ -37,18 +37,6 @@
     mkdir build
     cp bin/run-hawck.sh build/
     ## Configure, build, install
-<<<<<<< HEAD
-    #pushd "build" &>/dev/null
-    #meson -Ddesktop_user="$(whoami)" >&2 || die "Failed to create build"
-    #meson configure -Ddesktop_user="$(whoami)" >&2 || die "Failed to configure meson"
-    #echo "25%"
-    #(ninja || die "Unable to compile hawck") | ../bin/ninja-get-percent.awk 25 45
-    #echo "70%"
-    #ninja hawck-ui >&2 || die "Failed to build hawck-ui"
-    #echo "80%"
-    #pkexec bash -c "cd '$(pwd)' && ninja install" >&2 || die "Installation failed"
-    #popd &>/dev/null
-=======
     pushd "build" &>/dev/null
 
     meson -Duse_meson_install=true >&2 || die "Failed to create build"
@@ -58,8 +46,7 @@
     ninja hawck-ui >&2 || die "Failed to build hawck-ui"
     pkexec bash -c "cd '$(pwd)' && ninja install" >&2 || die "Installation failed"
     popd &>/dev/null
->>>>>>> d7ba7ae5
-    
+
     ## Run user setup
     ## This might be moved into hawck-ui, after a startup check for the hawck
     ## directory.
